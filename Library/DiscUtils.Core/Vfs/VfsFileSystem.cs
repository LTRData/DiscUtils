//
// Copyright (c) 2008-2011, Kenneth Bell
//
// Permission is hereby granted, free of charge, to any person obtaining a
// copy of this software and associated documentation files (the "Software"),
// to deal in the Software without restriction, including without limitation
// the rights to use, copy, modify, merge, publish, distribute, sublicense,
// and/or sell copies of the Software, and to permit persons to whom the
// Software is furnished to do so, subject to the following conditions:
//
// The above copyright notice and this permission notice shall be included in
// all copies or substantial portions of the Software.
//
// THE SOFTWARE IS PROVIDED "AS IS", WITHOUT WARRANTY OF ANY KIND, EXPRESS OR
// IMPLIED, INCLUDING BUT NOT LIMITED TO THE WARRANTIES OF MERCHANTABILITY,
// FITNESS FOR A PARTICULAR PURPOSE AND NONINFRINGEMENT. IN NO EVENT SHALL THE
// AUTHORS OR COPYRIGHT HOLDERS BE LIABLE FOR ANY CLAIM, DAMAGES OR OTHER
// LIABILITY, WHETHER IN AN ACTION OF CONTRACT, TORT OR OTHERWISE, ARISING
// FROM, OUT OF OR IN CONNECTION WITH THE SOFTWARE OR THE USE OR OTHER
// DEALINGS IN THE SOFTWARE.
//

using System;
using System.Collections.Generic;
using System.Globalization;
using System.IO;
using System.Text.RegularExpressions;
using DiscUtils.Internal;
using DiscUtils.Streams;

namespace DiscUtils.Vfs
{
    /// <summary>
    /// Base class for VFS file systems.
    /// </summary>
    /// <typeparam name="TDirEntry">The concrete type representing directory entries.</typeparam>
    /// <typeparam name="TFile">The concrete type representing files.</typeparam>
    /// <typeparam name="TDirectory">The concrete type representing directories.</typeparam>
    /// <typeparam name="TContext">The concrete type holding global state.</typeparam>
    public abstract class VfsFileSystem<TDirEntry, TFile, TDirectory, TContext> : DiscFileSystem
        where TDirEntry : VfsDirEntry
        where TFile : IVfsFile
        where TDirectory : class, IVfsDirectory<TDirEntry, TFile>, TFile
        where TContext : VfsContext
    {
        private readonly ObjectCache<long, TFile> _fileCache;

        /// <summary>
        /// Initializes a new instance of the VfsFileSystem class.
        /// </summary>
        /// <param name="defaultOptions">The default file system options.</param>
        protected VfsFileSystem(DiscFileSystemOptions defaultOptions)
            : base(defaultOptions)
        {
            _fileCache = new ObjectCache<long, TFile>();
        }

        /// <summary>
        /// Gets or sets the global shared state.
        /// </summary>
        protected TContext Context { get; set; }

        /// <summary>
        /// Gets or sets the object representing the root directory.
        /// </summary>
        protected TDirectory RootDirectory { get; set; }

        /// <summary>
        /// Gets the volume label.
        /// </summary>
        public abstract override string VolumeLabel { get; }

        /// <summary>
        /// Copies a file - not supported on read-only file systems.
        /// </summary>
        /// <param name="sourceFile">The source file.</param>
        /// <param name="destinationFile">The destination file.</param>
        /// <param name="overwrite">Whether to permit over-writing of an existing file.</param>
        public override void CopyFile(string sourceFile, string destinationFile, bool overwrite)
        {
            throw new NotImplementedException();
        }

        /// <summary>
        /// Creates a directory - not supported on read-only file systems.
        /// </summary>
        /// <param name="path">The path of the new directory.</param>
        public override void CreateDirectory(string path)
        {
            throw new NotImplementedException();
        }

        /// <summary>
        /// Deletes a directory - not supported on read-only file systems.
        /// </summary>
        /// <param name="path">The path of the directory to delete.</param>
        public override void DeleteDirectory(string path)
        {
            throw new NotImplementedException();
        }

        /// <summary>
        /// Deletes a file - not supported on read-only file systems.
        /// </summary>
        /// <param name="path">The path of the file to delete.</param>
        public override void DeleteFile(string path)
        {
            throw new NotImplementedException();
        }

        /// <summary>
        /// Indicates if a directory exists.
        /// </summary>
        /// <param name="path">The path to test.</param>
        /// <returns>true if the directory exists.</returns>
        public override bool DirectoryExists(string path)
        {
            if (IsRoot(path) && RootDirectory != null)
            {
                return true;
            }

            TDirEntry dirEntry = GetDirectoryEntry(path);

            if (dirEntry != null)
            {
                return dirEntry.IsDirectory;
            }

            return false;
        }

        /// <summary>
        /// Indicates if a file exists.
        /// </summary>
        /// <param name="path">The path to test.</param>
        /// <returns>true if the file exists.</returns>
        public override bool FileExists(string path)
        {
            TDirEntry dirEntry = GetDirectoryEntry(path);

            if (dirEntry != null)
            {
                return !dirEntry.IsDirectory;
            }

            return false;
        }

        /// <summary>
        /// Gets the names of subdirectories in a specified directory matching a specified
        /// search pattern, using a value to determine whether to search subdirectories.
        /// </summary>
        /// <param name="path">The path to search.</param>
        /// <param name="searchPattern">The search string to match against.</param>
        /// <param name="searchOption">Indicates whether to search subdirectories.</param>
        /// <returns>Array of directories matching the search pattern.</returns>
        public override string[] GetDirectories(string path, string searchPattern, SearchOption searchOption)
        {
            Regex re = Utilities.ConvertWildcardsToRegEx(searchPattern);

            List<string> dirs = new List<string>();
            DoSearch(dirs, path, re, searchOption == SearchOption.AllDirectories, true, false);
            return dirs.ToArray();
        }

        /// <summary>
        /// Gets the names of files in a specified directory matching a specified
        /// search pattern, using a value to determine whether to search subdirectories.
        /// </summary>
        /// <param name="path">The path to search.</param>
        /// <param name="searchPattern">The search string to match against.</param>
        /// <param name="searchOption">Indicates whether to search subdirectories.</param>
        /// <returns>Array of files matching the search pattern.</returns>
        public override string[] GetFiles(string path, string searchPattern, SearchOption searchOption)
        {
            Regex re = Utilities.ConvertWildcardsToRegEx(searchPattern);

            List<string> results = new List<string>();
            DoSearch(results, path, re, searchOption == SearchOption.AllDirectories, false, true);
            return results.ToArray();
        }

        /// <summary>
        /// Gets the names of all files and subdirectories in a specified directory.
        /// </summary>
        /// <param name="path">The path to search.</param>
        /// <returns>Array of files and subdirectories matching the search pattern.</returns>
        public override string[] GetFileSystemEntries(string path)
        {
            string fullPath = path;
            if (!fullPath.StartsWith(@"\", StringComparison.OrdinalIgnoreCase))
            {
                fullPath = @"\" + fullPath;
            }

            TDirectory parentDir = GetDirectory(fullPath);
            return Utilities.Map(parentDir.AllEntries,
                m => Utilities.CombinePaths(fullPath, FormatFileName(m.FileName)));
        }

        /// <summary>
        /// Gets the names of files and subdirectories in a specified directory matching a specified
        /// search pattern.
        /// </summary>
        /// <param name="path">The path to search.</param>
        /// <param name="searchPattern">The search string to match against.</param>
        /// <returns>Array of files and subdirectories matching the search pattern.</returns>
        public override string[] GetFileSystemEntries(string path, string searchPattern)
        {
            Regex re = Utilities.ConvertWildcardsToRegEx(searchPattern);

            TDirectory parentDir = GetDirectory(path);

            List<string> result = new List<string>();
            foreach (TDirEntry dirEntry in parentDir.AllEntries)
            {
                if (re.IsMatch(dirEntry.SearchName))
                {
                    result.Add(Utilities.CombinePaths(path, dirEntry.FileName));
                }
            }

            return result.ToArray();
        }

        /// <summary>
        /// Moves a directory.
        /// </summary>
        /// <param name="sourceDirectoryName">The directory to move.</param>
        /// <param name="destinationDirectoryName">The target directory name.</param>
        public override void MoveDirectory(string sourceDirectoryName, string destinationDirectoryName)
        {
            throw new NotImplementedException();
        }

        /// <summary>
        /// Moves a file.
        /// </summary>
        /// <param name="sourceName">The file to move.</param>
        /// <param name="destinationName">The target file name.</param>
        /// <param name="overwrite">Overwrite any existing file.</param>
        public override void MoveFile(string sourceName, string destinationName, bool overwrite)
        {
            throw new NotImplementedException();
        }

        /// <summary>
        /// Opens the specified file.
        /// </summary>
        /// <param name="path">The full path of the file to open.</param>
        /// <param name="mode">The file mode for the created stream.</param>
        /// <param name="access">The access permissions for the created stream.</param>
        /// <returns>The new stream.</returns>
        public override SparseStream OpenFile(string path, FileMode mode, FileAccess access)
        {
            if (!CanWrite)
            {
                if (mode != FileMode.Open)
                {
                    throw new NotSupportedException("Only existing files can be opened");
                }

                if (access != FileAccess.Read)
                {
                    throw new NotSupportedException("Files cannot be opened for write");
                }
            }

            string fileName = Utilities.GetFileFromPath(path);

            string dirName;
            try
            {
                dirName = Utilities.GetDirectoryFromPath(path);
            }
            catch (ArgumentException)
            {
                throw new IOException("Invalid path: " + path);
            }

            string entryPath = Utilities.CombinePaths(dirName, fileName);
            TDirEntry entry = GetDirectoryEntry(entryPath);
            if (entry == null)
            {
                if (mode == FileMode.Open)
                {
                    throw new FileNotFoundException("No such file", path);
                }
                TDirectory parentDir = GetDirectory(Utilities.GetDirectoryFromPath(path));
                entry = parentDir.CreateNewFile(Utilities.GetFileFromPath(path));
            }
            else if (mode == FileMode.CreateNew)
            {
                throw new IOException("File already exists");
            }

            if (entry.IsSymlink)
            {
                entry = ResolveSymlink(entry, entryPath);

                if (entry == null)
                {
                    throw new FileNotFoundException("Unable to resolve symlink", entryPath);
                }
            }

            if (entry.IsDirectory)
            {
                throw new IOException("Attempt to open directory as a file");
            }

            TFile file = GetFile(entry);

            string attributeName = null;

            int streamSepPos = fileName.IndexOf(':');
            if (streamSepPos >= 0)
            {
                attributeName = fileName.Substring(streamSepPos + 1);
            }

            IVfsFileWithStreams fileStreams = file as IVfsFileWithStreams;

            SparseStream stream;

            if (fileStreams == null || attributeName == null)
            {
                stream = new BufferStream(file.FileContent, access);
            }
            else
            {
                stream = fileStreams.OpenExistingStream(attributeName);
                if (stream == null)
                {
                    if (mode == FileMode.Create || mode == FileMode.OpenOrCreate)
                    {
                        stream = fileStreams.CreateStream(attributeName);
                    }
                    else
                    {
                        throw new FileNotFoundException("No such attribute on file", path);
                    }
                }
            }

            if (mode == FileMode.Create || mode == FileMode.Truncate)
            {
                stream.SetLength(0);
            }

            return stream;
        }

        /// <summary>
        /// Gets the attributes of a file or directory.
        /// </summary>
        /// <param name="path">The file or directory to inspect.</param>
        /// <returns>The attributes of the file or directory.</returns>
        public override FileAttributes GetAttributes(string path)
        {
            if (IsRoot(path))
            {
                return RootDirectory.FileAttributes;
            }

            TDirEntry dirEntry = GetDirectoryEntry(path);
            if (dirEntry == null)
            {
                throw new FileNotFoundException("File not found", path);
            }

            if (dirEntry.HasVfsFileAttributes)
            {
                return dirEntry.FileAttributes;
            }
            return GetFile(dirEntry).FileAttributes;
        }

        /// <summary>
        /// Sets the attributes of a file or directory.
        /// </summary>
        /// <param name="path">The file or directory to change.</param>
        /// <param name="newValue">The new attributes of the file or directory.</param>
        public override void SetAttributes(string path, FileAttributes newValue)
        {
            throw new NotImplementedException();
        }

        /// <summary>
        /// Gets the creation time (in UTC) of a file or directory.
        /// </summary>
        /// <param name="path">The path of the file or directory.</param>
        /// <returns>The creation time.</returns>
        public override DateTime GetCreationTimeUtc(string path)
        {
            if (IsRoot(path))
            {
                return RootDirectory.CreationTimeUtc;
            }

            TDirEntry dirEntry = GetDirectoryEntry(path);
            if (dirEntry == null)
            {
                throw new FileNotFoundException("No such file or directory", path);
            }

            if (dirEntry.HasVfsTimeInfo)
            {
                return dirEntry.CreationTimeUtc;
            }
            return GetFile(dirEntry).CreationTimeUtc;
        }

        /// <summary>
        /// Sets the creation time (in UTC) of a file or directory.
        /// </summary>
        /// <param name="path">The path of the file or directory.</param>
        /// <param name="newTime">The new time to set.</param>
        public override void SetCreationTimeUtc(string path, DateTime newTime)
        {
            throw new NotImplementedException();
        }

        /// <summary>
        /// Gets the last access time (in UTC) of a file or directory.
        /// </summary>
        /// <param name="path">The path of the file or directory.</param>
        /// <returns>The last access time.</returns>
        public override DateTime GetLastAccessTimeUtc(string path)
        {
            if (IsRoot(path))
            {
                return RootDirectory.LastAccessTimeUtc;
            }

            TDirEntry dirEntry = GetDirectoryEntry(path);
            if (dirEntry == null)
            {
                throw new FileNotFoundException("No such file or directory", path);
            }

            if (dirEntry.HasVfsTimeInfo)
            {
                return dirEntry.LastAccessTimeUtc;
            }
            return GetFile(dirEntry).LastAccessTimeUtc;
        }

        /// <summary>
        /// Sets the last access time (in UTC) of a file or directory.
        /// </summary>
        /// <param name="path">The path of the file or directory.</param>
        /// <param name="newTime">The new time to set.</param>
        public override void SetLastAccessTimeUtc(string path, DateTime newTime)
        {
            throw new NotImplementedException();
        }

        /// <summary>
        /// Gets the last modification time (in UTC) of a file or directory.
        /// </summary>
        /// <param name="path">The path of the file or directory.</param>
        /// <returns>The last write time.</returns>
        public override DateTime GetLastWriteTimeUtc(string path)
        {
            if (IsRoot(path))
            {
                return RootDirectory.LastWriteTimeUtc;
            }

            TDirEntry dirEntry = GetDirectoryEntry(path);
            if (dirEntry == null)
            {
                throw new FileNotFoundException("No such file or directory", path);
            }

            if (dirEntry.HasVfsTimeInfo)
            {
                return dirEntry.LastWriteTimeUtc;
            }
            return GetFile(dirEntry).LastWriteTimeUtc;
        }

        /// <summary>
        /// Sets the last modification time (in UTC) of a file or directory.
        /// </summary>
        /// <param name="path">The path of the file or directory.</param>
        /// <param name="newTime">The new time to set.</param>
        public override void SetLastWriteTimeUtc(string path, DateTime newTime)
        {
            throw new NotImplementedException();
        }

        /// <summary>
        /// Gets the length of a file.
        /// </summary>
        /// <param name="path">The path to the file.</param>
        /// <returns>The length in bytes.</returns>
        public override long GetFileLength(string path)
        {
            TFile file = GetFile(path);
            if (file == null || (file.FileAttributes & FileAttributes.Directory) != 0)
            {
                throw new FileNotFoundException("No such file", path);
            }

            return file.FileLength;
        }

        protected TFile GetFile(TDirEntry dirEntry)
        {
            long cacheKey = dirEntry.UniqueCacheId;

            TFile file = _fileCache[cacheKey];
            if (file == null)
            {
                file = ConvertDirEntryToFile(dirEntry);
                _fileCache[cacheKey] = file;
            }

            return file;
        }

        protected TDirectory GetDirectory(string path)
        {
            if (IsRoot(path))
            {
                return RootDirectory;
            }

            TDirEntry dirEntry = GetDirectoryEntry(path);

            if (dirEntry != null && dirEntry.IsSymlink)
            {
                dirEntry = ResolveSymlink(dirEntry, path);
            }

            if (dirEntry == null || !dirEntry.IsDirectory)
            {
                throw new DirectoryNotFoundException("No such directory: " + path);
            }

            return (TDirectory)GetFile(dirEntry);
        }

        protected TDirEntry GetDirectoryEntry(string path)
        {
            return GetDirectoryEntry(RootDirectory, path);
        }

        /// <summary>
        /// Gets all directory entries in the specified directory and sub-directories.
        /// </summary>
        /// <param name="path">The path to inspect.</param>
        /// <param name="handler">Delegate invoked for each directory entry.</param>
        protected void ForAllDirEntries(string path, DirEntryHandler handler)
        {
            TDirectory dir = null;
            TDirEntry self = GetDirectoryEntry(path);

            if (self != null)
            {
                handler(path, self);
                if (self.IsDirectory)
                {
                    dir = GetFile(self) as TDirectory;
                }
            }
            else
            {
                dir = GetFile(path) as TDirectory;
            }

            if (dir != null)
            {
                foreach (TDirEntry subentry in dir.AllEntries)
                {
                    ForAllDirEntries(Utilities.CombinePaths(path, subentry.FileName), handler);
                }
            }
        }

        /// <summary>
        /// Gets the file object for a given path.
        /// </summary>
        /// <param name="path">The path to query.</param>
        /// <returns>The file object corresponding to the path.</returns>
        protected TFile GetFile(string path)
        {
            if (IsRoot(path))
            {
                return RootDirectory;
            }
            if (path == null)
            {
                return default(TFile);
            }

            TDirEntry dirEntry = GetDirectoryEntry(path);
            if (dirEntry == null)
            {
                throw new FileNotFoundException("No such file or directory", path);
            }

            return GetFile(dirEntry);
        }

        /// <summary>
        /// Converts a directory entry to an object representing a file.
        /// </summary>
        /// <param name="dirEntry">The directory entry to convert.</param>
        /// <returns>The corresponding file object.</returns>
        protected abstract TFile ConvertDirEntryToFile(TDirEntry dirEntry);

        /// <summary>
        /// Converts an internal directory entry name into an external one.
        /// </summary>
        /// <param name="name">The name to convert.</param>
        /// <returns>The external name.</returns>
        /// <remarks>
        /// This method is called on a single path element (i.e. name contains no path
        /// separators).
        /// </remarks>
        protected virtual string FormatFileName(string name)
        {
            return name;
        }

        private static bool IsRoot(string path)
        {
            return string.IsNullOrEmpty(path) || path == @"\";
        }

        private TDirEntry GetDirectoryEntry(TDirectory dir, string path)
        {
            string[] pathElements = path.Split(new[] { '\\' }, StringSplitOptions.RemoveEmptyEntries);
            return GetDirectoryEntry(dir, pathElements, 0);
        }

        private TDirEntry GetDirectoryEntry(TDirectory dir, string[] pathEntries, int pathOffset)
        {
            TDirEntry entry;

            if (pathEntries.Length == 0)
            {
                return dir?.Self;
            }
            entry = dir?.GetEntryByName(pathEntries[pathOffset]);
            if (entry != null)
            {
                if (pathOffset == pathEntries.Length - 1)
                {
                    return entry;
                }
                if (entry.IsSymlink)
                {
                    entry = ResolveSymlink(entry, pathEntries[pathOffset]);

                    if (entry == null)
                    {
                        return null;
                    }
                }
                if (entry.IsDirectory)
                {
                    return GetDirectoryEntry((TDirectory)ConvertDirEntryToFile(entry), pathEntries, pathOffset + 1);
                }
                throw new IOException(string.Format(CultureInfo.InvariantCulture,
                    "{0} is a file, not a directory", pathEntries[pathOffset]));
            }
            return null;
        }

        private void DoSearch(List<string> results, string path, Regex regex, bool subFolders, bool dirs, bool files)
        {
            TDirectory parentDir = GetDirectory(path);
            if (parentDir == null)
            {
                throw new DirectoryNotFoundException(string.Format(CultureInfo.InvariantCulture,
                    "The directory '{0}' was not found", path));
            }

            string resultPrefixPath = path;
            if (IsRoot(path))
            {
                resultPrefixPath = @"\";
            }

            foreach (TDirEntry de in parentDir.AllEntries)
            {
                TDirEntry entry = de;

                if (entry.IsSymlink)
                {
                    entry = ResolveSymlink(entry, path + "\\" + entry.FileName);

                    if (entry == null)
                    {
                        continue;
                    }
                }
                if(entry == null)
                {
                    continue;
                }

                bool isDir = entry.IsDirectory;

                if ((isDir && dirs) || (!isDir && files))
                {
                    if (regex.IsMatch(de.SearchName))
                    {
                        results.Add(Utilities.CombinePaths(resultPrefixPath, FormatFileName(entry.FileName)));
                    }
                }

                if (subFolders && isDir)
                {
                    DoSearch(results, Utilities.CombinePaths(resultPrefixPath, FormatFileName(entry.FileName)), regex,
                        subFolders, dirs, files);
                }
            }
        }

        private TDirEntry ResolveSymlink(TDirEntry entry, string path)
        {
            TDirEntry currentEntry = entry;
            if (path.Length > 0 && path[0] != '\\')
            {
                path = '\\' + path;
            }
            string currentPath = path;
            int resolvesLeft = 20;
            while (currentEntry.IsSymlink && resolvesLeft > 0)
            {
                IVfsSymlink<TDirEntry, TFile> symlink = GetFile(currentEntry) as IVfsSymlink<TDirEntry, TFile>;
                if (symlink == null)
                {
                    return null; // throw new FileNotFoundException("Unable to resolve symlink", path);
                }

                currentPath = Utilities.ResolvePath(currentPath.TrimEnd('\\'), symlink.TargetPath);
                currentEntry = GetDirectoryEntry(currentPath);

                if (currentEntry == null)
                {
<<<<<<< HEAD
                    return null; // throw new FileNotFoundException("Unable to resolve symlink", path);
=======
                    break;
>>>>>>> 59d7cada
                }

                --resolvesLeft;
            }

            if (currentEntry != null && currentEntry.IsSymlink)
            {
                return null; // throw new FileNotFoundException("Unable to resolve symlink - too many links", path);
            }

            return currentEntry;
        }

        /// <summary>
        /// Delegate for processing directory entries.
        /// </summary>
        /// <param name="path">Full path to the directory entry.</param>
        /// <param name="dirEntry">The directory entry itself.</param>
        protected delegate void DirEntryHandler(string path, TDirEntry dirEntry);
    }
}<|MERGE_RESOLUTION|>--- conflicted
+++ resolved
@@ -745,11 +745,7 @@
 
                 if (currentEntry == null)
                 {
-<<<<<<< HEAD
                     return null; // throw new FileNotFoundException("Unable to resolve symlink", path);
-=======
-                    break;
->>>>>>> 59d7cada
                 }
 
                 --resolvesLeft;
