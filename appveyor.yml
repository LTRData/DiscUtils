image: Visual Studio 2019
install:
  - choco install gitversion.portable -pre -y

before_build:
  - ps: >-
      $version = ConvertFrom-Json $($(GitVersion) -join "")
      
      $content = Get-Content .\Version.template.props -Raw;
      $content = $content.Replace("&InformationalVersion&", $version.InformationalVersion);
      $content = $content.Replace("&FileVersion&", $version.AssemblySemFileVer);
      $content = $content.Replace("&AssemblyVersion&", $version.AssemblySemVer);
      $content = $content.Replace("&NugetVersion&", $version.NuGetVersion);
      Set-Content .\Version.props $content;
      
      Update-AppveyorBuild -Version $version.NuGetVersion
  - msbuild /t:Restore /Verbosity:Minimal

build_script:
  - cmd: msbuild /t:build /p:Configuration=Release /Verbosity:Minimal

test_script:
  - cmd: dotnet test Tests\LibraryTests\LibraryTests.csproj -c Release --no-build --logger:trx -- RunConfiguration.TargetPlatform="x64" RunConfiguration.DisableParallelization="true"

artifacts:
  - path: '**\*.nupkg'
  - path: '**\*.snupkg'

after_test:
  - cmd: msbuild /t:pack /p:Configuration=Release /p:IncludeSymbols=true /Verbosity:Minimal /p:NoBuild=true

deploy:
  - provider: NuGet
    server: https://www.myget.org/F/discutils/api/v2/package
    api_key:
      secure: foGROcPrYEku4LqHLdwidY8kXnpLsAB1YOBufMY0P9AptYpUzySgx5gezRcZ9vma
    on:
      # We push on all develop commits
      branch: develop
  
<<<<<<< HEAD
=======
for:
- branches:
    only:
      - master
  after_test:
    - cmd: msbuild /t:pack /p:Configuration=Release /p:IncludeSymbols=true /Verbosity:Minimal /p:NoBuild=true
  deploy:
    - provider: NuGet
      api_key:
        secure: +TsnIUGzvXRBVjVx7LwxXNt3AsqNimT9ud6dAfRcdViIhn23TWEZ3yJwI2FEPGRw
      on:
        branch: master

after_test:
  - cmd: msbuild /t:pack /p:Configuration=Release /p:IncludeSymbols=true /Verbosity:Minimal /p:NoBuild=true

deploy:
>>>>>>> 63e4842d
  - provider: NuGet
    api_key:
      secure: 1zdVvAQJbpFDsKJS/TXQLc6GI6SlZueTSCcL7xbK6QMisvL8V5nhLFgrceLfp1Ak
    on:
      # Only push on tagged master commits
      branch: master
      APPVEYOR_REPO_TAG: true
      
  - provider: GitHub
    description: 'Automated release from Appveyor'
    auth_token:
      secure: PzHMfZUHtddDN/+S4C0K6emflG2EpgynNlu/p/T4hizDb8M7UChpohLUSd4BkFRU
    artifact: /.*\.s?nupkg/
    draft: false
    prerelease: false
    on:
      # Only add releases on tagged master commits
      branch: master
      APPVEYOR_REPO_TAG: true<|MERGE_RESOLUTION|>--- conflicted
+++ resolved
@@ -38,8 +38,6 @@
       # We push on all develop commits
       branch: develop
   
-<<<<<<< HEAD
-=======
 for:
 - branches:
     only:
@@ -57,7 +55,6 @@
   - cmd: msbuild /t:pack /p:Configuration=Release /p:IncludeSymbols=true /Verbosity:Minimal /p:NoBuild=true
 
 deploy:
->>>>>>> 63e4842d
   - provider: NuGet
     api_key:
       secure: 1zdVvAQJbpFDsKJS/TXQLc6GI6SlZueTSCcL7xbK6QMisvL8V5nhLFgrceLfp1Ak
